--- conflicted
+++ resolved
@@ -246,7 +246,7 @@
     </style>
 </head>
 <body>
-<<<<<<< HEAD
+
     <div class="app-logo-container">
     <a href="Index.html" title="Ir a la página de inicio">
         <img src="listopic-logo.png" alt="Listopic Logo" class="app-logo">
@@ -283,31 +283,8 @@
                 <!-- Placeholder for profile picture or icon -->
                  <i class="fas fa-user-circle" style="font-size: 80px; color: var(--accent-color-primary);"></i>
                 <!-- <img src="" alt="Profile Picture" style="width: 100px; height: 100px; border-radius: 50%; display: none;"> -->
-=======
-    <div class="page-header">
-        <a href="index.html" style="text-decoration: none; color: var(--text-color, #e0e0e0); font-size: 1.2em;"><i class="fas fa-arrow-left"></i></a>
-        <h1>Mi Perfil</h1>
-        <span>&nbsp;</span> <!-- Placeholder for right alignment if needed -->
-    </div>
-
-    <div class="profile-container">
-        <div class="user-info-card">
-            <div class="profile-photo-preview-container">
-                <img id="profile-photo-display" src="img/placeholder-avatar.png" alt="Foto de perfil" class="profile-photo-preview">
-            </div>
-            <h2 id="profile-display-name">Cargando...</h2>
-            <p class="username" id="profile-username-display">@cargando...</p>
-            <p class="user-bio" id="profile-bio-display">Cargando biografía...</p>
-            <p id="profile-email-display" style="font-size:0.9em; color: var(--secondary-text-color); margin-bottom:10px;">cargando@email.com</p>
-            <button id="open-edit-profile-modal-button" class="button primary-button edit-profile-button">Editar Perfil</button>
-        </div>
-
-        <div class="profile-stats">
-            <div class="stat-item" id="followers-stat">
-                <span class="count" id="followers-count">0</span>
-                <span class="label">Seguidores</span>
->>>>>>> 618f7cdc
-            </div>
+
+          </div>
             <div class="stat-item" id="following-stat">
                 <span class="count" id="following-count">0</span>
                 <span class="label">Siguiendo</span>
@@ -373,28 +350,8 @@
                 <button id="save-new-photo-button" class="save-button">Guardar Foto</button>
             </div>
         </div>
-<<<<<<< HEAD
-    </main>
-
-    <footer>
-        <p>&copy; <span id="current-year"></span> Listopic. All rights reserved.</p>
-    </footer>
-
-    <!-- Firebase SDKs -->
-    <script src="https://www.gstatic.com/firebasejs/9.22.1/firebase-app-compat.js"></script>
-    <script src="https://www.gstatic.com/firebasejs/9.22.1/firebase-auth-compat.js"></script>
-    <script src="https://www.gstatic.com/firebasejs/9.22.1/firebase-firestore-compat.js"></script>
-    <script src="https://www.gstatic.com/firebasejs/9.22.1/firebase-storage-compat.js"></script>
-
-    <!-- App Scripts -->
-    <script src="js/config.js"></script>
-    <script src="js/firebaseService.js"></script>
-    <script src="js/authService.js"></script>
-    <script src="js/themeManager.js"></script>
-    <script src="js/uiUtils.js"></script>
-    <script src="js/page-profile.js"></script>
-    <script src="js/main.js"></script>
-=======
+
+
     </div>
 
     <script src="https://www.gstatic.com/firebasejs/9.22.2/firebase-app-compat.js"></script>
@@ -695,6 +652,6 @@
             });
         });
     </script>
->>>>>>> 618f7cdc
+
 </body>
 </html>